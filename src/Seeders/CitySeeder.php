--- conflicted
+++ resolved
@@ -90,18 +90,12 @@
     }
 
     /**
-<<<<<<< HEAD
-     * @inheritdoc
-     * @TODO refactor with DI downloader and parser.
-=======
      * {@inheritdoc}
      * @TODO: refactor with DI downloader and parser.
->>>>>>> 59afae07
      */
     protected function getRecords(): iterable
     {
-        $path = '/var/www/html/storage/meta/geonames/allCountries.txt';
-        // $path = resolve(DownloadService::class)->downloadAllCountries();
+        $path = resolve(DownloadService::class)->downloadAllCountries();
 
         foreach (resolve(GeonamesParser::class)->each($path) as $record) {
             yield $record;
@@ -109,13 +103,8 @@
     }
 
     /**
-<<<<<<< HEAD
-     * @inheritdoc
-     * @TODO refactor with DI downloader and parser.
-=======
      * {@inheritdoc}
      * @TODO: refactor with DI downloader and parser.
->>>>>>> 59afae07
      */
     protected function getDailyModificationRecords(): iterable
     {
@@ -127,13 +116,8 @@
     }
 
     /**
-<<<<<<< HEAD
-     * @inheritdoc
-     * @TODO refactor with DI downloader and parser.
-=======
      * {@inheritdoc}
      * @TODO: refactor with DI downloader and parser.
->>>>>>> 59afae07
      */
     protected function getDailyDeleteRecords(): iterable
     {
